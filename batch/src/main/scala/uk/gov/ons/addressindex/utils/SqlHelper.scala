--- conflicted
+++ resolved
@@ -9,13 +9,12 @@
 
   def joinCsvs(blpu: DataFrame, lpi: DataFrame, organisation: DataFrame, classification: DataFrame, street: DataFrame,
                streetDescriptor: DataFrame): DataFrame = {
-<<<<<<< HEAD
-    blpu.registerTempTable("blpu")
-    organisation.registerTempTable("organisation")
-    classification.registerTempTable("classification")
-    lpi.registerTempTable("lpi")
-    street.registerTempTable("street")
-    streetDescriptor.registerTempTable("streetDesc")
+
+    val blpuTable = SparkProvider.registerTempTable(blpu, "blpu")
+    val organisationTable = SparkProvider.registerTempTable(organisation, "organisation")
+    val lpiTable = SparkProvider.registerTempTable(lpi, "lpi")
+    val streetTable = SparkProvider.registerTempTable(street, "street")
+    val streetDescriptorTable = SparkProvider.registerTempTable(streetDescriptor, "street_descriptor")
 
     SparkProvider.sqlContext.sql(
       """SELECT
@@ -53,23 +52,5 @@
         LEFT JOIN lpi ON blpu.uprn = lpi.uprn
         LEFT JOIN street ON lpi.usrn = street.usrn
         LEFT JOIN streetDesc st ON street.usrn = st.usrn AND lpi.language = st.language""").na.fill("")
-=======
-
-    val blpuTable = SparkProvider.registerTempTable(blpu, "blpu")
-    val organisationTable = SparkProvider.registerTempTable(organisation, "organisation")
-    val lpiTable = SparkProvider.registerTempTable(lpi, "lpi")
-    val streetTable = SparkProvider.registerTempTable(street, "street")
-    val streetDescriptorTable = SparkProvider.registerTempTable(streetDescriptor, "street_descriptor")
-
-    SparkProvider.sqlContext.sql(
-      s"""SELECT $blpuTable.uprn, $organisationTable.organisation, $lpiTable .paoText,
-        |$lpiTable.paoStartNumber, $lpiTable.saoText, $streetDescriptorTable.streetDescriptor,
-        |$streetDescriptorTable.townName, $streetDescriptorTable.locality
-        |FROM $blpuTable
-        |JOIN $organisationTable ON $blpuTable.uprn = $organisationTable.uprn
-        |JOIN $lpiTable ON $blpuTable.uprn = $lpiTable.uprn
-        |JOIN $streetTable on $lpiTable.usrn = $streetTable.usrn
-        |JOIN $streetDescriptorTable on $streetTable.usrn = $streetDescriptorTable.usrn""".stripMargin)
->>>>>>> 5c945557
   }
 }