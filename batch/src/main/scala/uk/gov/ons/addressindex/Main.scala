package uk.gov.ons.addressindex

import com.typesafe.config.ConfigFactory
import org.apache.spark.sql.DataFrame
import org.rogach.scallop.{ScallopConf, ScallopOption}
import scalaj.http.{Http, HttpResponse}
import uk.gov.ons.addressindex.readers.AddressIndexFileReader
import uk.gov.ons.addressindex.utils.{Mappings, SqlHelper}
import uk.gov.ons.addressindex.writers.ElasticSearchWriter

/**
  * Main executed file
  */
object Main extends App {

  val config = ConfigFactory.load()

  val opts = new ScallopConf(args) {
    banner(
      """
Hybrid indexer. All options are mutually exclusive.

Example: java -jar ons-ai-batch.jar --mapping --hybrid

For usage see below:
      """)

    val hybrid: ScallopOption[Boolean] = opt("hybrid", noshort = true, descr = "Index hybrid PAF & NAG including historical data")
    val hybridNoHist: ScallopOption[Boolean] = opt("hybridNoHist", noshort = true, descr = "Index hybrid PAF & NAG no historical data")
    val mapping: ScallopOption[Boolean] = opt("mapping", noshort = true, descr = "Creates mapping for the index")
    val help: ScallopOption[Boolean] = opt("help", noshort = true, descr = "Show this message")
    val skinny: ScallopOption[Boolean] = opt("skinny", noshort = true, descr = "Create a skinny index")
    val nisra: ScallopOption[Boolean] = opt("nisra", noshort = true, descr = "Include NISRA data")
    verify()
  }

  val nodes = config.getString("addressindex.elasticsearch.nodes")
  val port = config.getString("addressindex.elasticsearch.port")

<<<<<<< HEAD
// each run of this application has a unique index name
//  val indexName =
//    if (opts.nisra()) {
//      if (opts.skinny()) {
//        if (opts.hybridNoHist()) {
//          generateIndexName(historical=false, skinny=true, nisra=true)
//        } else {
//          generateIndexName(historical=true, skinny=true, nisra=true)
//        }
//      } else {
//        if (opts.hybridNoHist()) {
//          generateIndexName(historical=false, skinny=false, nisra=true)
//        } else {
//          generateIndexName(historical=true, skinny=false, nisra=true)
//        }
//      }
//    } else {
//      if (opts.skinny()) {
//        if (opts.hybridNoHist()) {
//          generateIndexName(historical=false, skinny=true, nisra=false)
//        } else {
//          generateIndexName(historical=true, skinny=true, nisra=false)
//        }
//      } else {
//        if (opts.hybridNoHist()) {
//          generateIndexName(historical=false, skinny=false, nisra=false)
//        } else {
//          generateIndexName(historical=true, skinny=false, nisra=false)
//        }
//      }
//    }
//
//
//
//  val url = s"http://$nodes:$port/$indexName"
//
//  if (!opts.help()) {
//    AddressIndexFileReader.validateFileNames()
//
//    if (opts.skinny()) {
//      postMapping(indexName, skinny=true)
//      preLoad(indexName)
//
//      if (opts.nisra()) {
//        if (opts.hybridNoHist()) {
//          saveHybridAddresses(historical=false, skinny=true, nisra=true)
//        } else {
//          saveHybridAddresses(historical=true, skinny=true, nisra=true)
//        }
//      } else {
//        if (opts.hybridNoHist()) {
//          saveHybridAddresses(historical=false, skinny=true, nisra=false)
//        } else {
//          saveHybridAddresses(historical=true, skinny=true, nisra=false)
//        }
//      }
//
//      postLoad(indexName)
//    } else {
//      postMapping(indexName)
//      preLoad(indexName)
//
//      if (opts.nisra()) {
//        if (opts.hybridNoHist()) {
//          saveHybridAddresses(historical=false, nisra=true)
//        } else {
//          saveHybridAddresses(historical=true, nisra=true)
//        }
//      } else {
//        if (opts.hybridNoHist()) {
//          saveHybridAddresses(historical=false, nisra=false)
//        } else {
//          saveHybridAddresses(historical=true, nisra=false)
//        }
//      }
//
//      postLoad(indexName)
//    }
//  } else opts.printHelp()

  //val indexName = generateIndexName(historical=true, skinny=true, nisra=true)
  val indexName = "nistest17_current"
  val url = s"http://$nodes:$port/$indexName"
  postMapping(indexName, skinny=false)
  saveHybridAddresses(historical=true, skinny=false, nisra=true)
=======
  // each run of this application has a unique index name
  val indexName = generateIndexName(historical = !opts.hybridNoHist(), skinny = opts.skinny(), nisra = opts.nisra())

  val url = s"http://$nodes:$port/$indexName"

  if (!opts.help()) {
    AddressIndexFileReader.validateFileNames()

    postMapping(indexName, skinny = opts.skinny())
    preLoad(indexName)
    saveHybridAddresses(historical = !opts.hybridNoHist(), skinny = opts.skinny(), nisra = opts.nisra())
    postLoad(indexName)
  } else opts.printHelp()

  // val indexName = generateIndexName(historical = true, skinny = true, nisra = true)
  // val url = s"http://$nodes:$port/$indexName"
  // postMapping(indexName, skinny = true)
  // saveHybridAddresses(historical = true, skinny = true, nisra = true)
>>>>>>> 1d5e7c3d

  private def generateIndexName(historical: Boolean = true, skinny: Boolean = false, nisra: Boolean = false): String =
    AddressIndexFileReader.generateIndexNameFromFileName(historical, skinny, nisra)

  private def generateNagAddresses(historical: Boolean = true, skinny: Boolean = false): DataFrame = {
    val blpu = AddressIndexFileReader.readBlpuCSV()
    val classification = AddressIndexFileReader.readClassificationCSV()
    val lpi = AddressIndexFileReader.readLpiCSV()
    val organisation = AddressIndexFileReader.readOrganisationCSV()
    val street = AddressIndexFileReader.readStreetCSV()
    val streetDescriptor = AddressIndexFileReader.readStreetDescriptorCSV()
    SqlHelper.joinCsvs(blpu, classification, lpi, organisation, street, streetDescriptor, historical, skinny)
  }

  private def saveHybridAddresses(historical: Boolean = true, skinny: Boolean = false, nisra: Boolean = false): Unit = {
    val nag = generateNagAddresses(historical, skinny)
    val paf = AddressIndexFileReader.readDeliveryPointCSV()
    val nisratxt = AddressIndexFileReader.readNisraTXT()

    if (nisra) {
      if (skinny) {
        ElasticSearchWriter.saveSkinnyHybridNisraAddresses(s"$indexName/address", SqlHelper.aggregateHybridSkinnyNisraIndex(paf, nag, nisratxt, historical))
      } else {
        ElasticSearchWriter.saveHybridNisraAddresses(s"$indexName/address", SqlHelper.aggregateHybridNisraIndex(paf, nag, nisratxt, historical))
      }
    } else {
      if (skinny) {
        ElasticSearchWriter.saveSkinnyHybridAddresses(s"$indexName/address", SqlHelper.aggregateHybridSkinnyIndex(paf, nag, historical))
      } else {
        ElasticSearchWriter.saveHybridAddresses(s"$indexName/address", SqlHelper.aggregateHybridIndex(paf, nag, historical))
      }
    }
  }

  private def postMapping(indexName: String, skinny: Boolean = false): Unit = {
    val response: HttpResponse[String] = Http(url)
      .put(
        if (skinny) {
          Mappings.hybridSkinny
        } else {
          Mappings.hybrid
        })
      .header("Content-type", "application/json")
      .asString
    if (response.code != 200) throw new Exception(s"Could not create mapping using PUT: code ${response.code} body ${response.body}")
  }

  private def preLoad(indexName: String): Unit = {
    val refreshResponse: HttpResponse[String] = Http(url + "/_settings")
      .put("""{"index":{"refresh_interval":"-1"}}""")
      .asString
    if (refreshResponse.code != 200) throw new Exception(s"Could not set refresh interval using PUT: code ${refreshResponse.code} body ${refreshResponse.body}")
  }

  private def postLoad(indexName: String): Unit = {
    val replicaResponse: HttpResponse[String] = Http(url + "/_settings")
      .put("""{"index":{"number_of_replicas":1}}""")
      .asString
    if (replicaResponse.code != 200) throw new Exception(s"Could not set number of replicas using PUT: code ${replicaResponse.code} body ${replicaResponse.body}")
    val refreshResponse: HttpResponse[String] = Http(url + "/_settings")
      .put("""{"index":{"refresh_interval":"1s"}}""")
      .asString
    if (refreshResponse.code != 200) throw new Exception(s"Could not set refresh interval using PUT: code ${refreshResponse.code} body ${refreshResponse.body}")
  }
}<|MERGE_RESOLUTION|>--- conflicted
+++ resolved
@@ -37,93 +37,6 @@
   val nodes = config.getString("addressindex.elasticsearch.nodes")
   val port = config.getString("addressindex.elasticsearch.port")
 
-<<<<<<< HEAD
-// each run of this application has a unique index name
-//  val indexName =
-//    if (opts.nisra()) {
-//      if (opts.skinny()) {
-//        if (opts.hybridNoHist()) {
-//          generateIndexName(historical=false, skinny=true, nisra=true)
-//        } else {
-//          generateIndexName(historical=true, skinny=true, nisra=true)
-//        }
-//      } else {
-//        if (opts.hybridNoHist()) {
-//          generateIndexName(historical=false, skinny=false, nisra=true)
-//        } else {
-//          generateIndexName(historical=true, skinny=false, nisra=true)
-//        }
-//      }
-//    } else {
-//      if (opts.skinny()) {
-//        if (opts.hybridNoHist()) {
-//          generateIndexName(historical=false, skinny=true, nisra=false)
-//        } else {
-//          generateIndexName(historical=true, skinny=true, nisra=false)
-//        }
-//      } else {
-//        if (opts.hybridNoHist()) {
-//          generateIndexName(historical=false, skinny=false, nisra=false)
-//        } else {
-//          generateIndexName(historical=true, skinny=false, nisra=false)
-//        }
-//      }
-//    }
-//
-//
-//
-//  val url = s"http://$nodes:$port/$indexName"
-//
-//  if (!opts.help()) {
-//    AddressIndexFileReader.validateFileNames()
-//
-//    if (opts.skinny()) {
-//      postMapping(indexName, skinny=true)
-//      preLoad(indexName)
-//
-//      if (opts.nisra()) {
-//        if (opts.hybridNoHist()) {
-//          saveHybridAddresses(historical=false, skinny=true, nisra=true)
-//        } else {
-//          saveHybridAddresses(historical=true, skinny=true, nisra=true)
-//        }
-//      } else {
-//        if (opts.hybridNoHist()) {
-//          saveHybridAddresses(historical=false, skinny=true, nisra=false)
-//        } else {
-//          saveHybridAddresses(historical=true, skinny=true, nisra=false)
-//        }
-//      }
-//
-//      postLoad(indexName)
-//    } else {
-//      postMapping(indexName)
-//      preLoad(indexName)
-//
-//      if (opts.nisra()) {
-//        if (opts.hybridNoHist()) {
-//          saveHybridAddresses(historical=false, nisra=true)
-//        } else {
-//          saveHybridAddresses(historical=true, nisra=true)
-//        }
-//      } else {
-//        if (opts.hybridNoHist()) {
-//          saveHybridAddresses(historical=false, nisra=false)
-//        } else {
-//          saveHybridAddresses(historical=true, nisra=false)
-//        }
-//      }
-//
-//      postLoad(indexName)
-//    }
-//  } else opts.printHelp()
-
-  //val indexName = generateIndexName(historical=true, skinny=true, nisra=true)
-  val indexName = "nistest17_current"
-  val url = s"http://$nodes:$port/$indexName"
-  postMapping(indexName, skinny=false)
-  saveHybridAddresses(historical=true, skinny=false, nisra=true)
-=======
   // each run of this application has a unique index name
   val indexName = generateIndexName(historical = !opts.hybridNoHist(), skinny = opts.skinny(), nisra = opts.nisra())
 
@@ -142,7 +55,6 @@
   // val url = s"http://$nodes:$port/$indexName"
   // postMapping(indexName, skinny = true)
   // saveHybridAddresses(historical = true, skinny = true, nisra = true)
->>>>>>> 1d5e7c3d
 
   private def generateIndexName(historical: Boolean = true, skinny: Boolean = false, nisra: Boolean = false): String =
     AddressIndexFileReader.generateIndexNameFromFileName(historical, skinny, nisra)
